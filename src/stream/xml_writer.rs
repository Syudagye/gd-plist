--- conflicted
+++ resolved
@@ -374,24 +374,17 @@
         let expected = "<?xml version=\"1.0\" encoding=\"UTF-8\"?>
 <!DOCTYPE plist PUBLIC \"-//Apple//DTD PLIST 1.0//EN\" \"http://www.apple.com/DTDs/PropertyList-1.0.dtd\">
 <plist version=\"1.0\">
-<<<<<<< HEAD
 <dict>
-.<k>Lines</k>
-.<d>
-..<k>_isArr</k>
-..<t/>
-..<k>k_0</k>
-..<s>It is a tale told by an idiot,</s>
-..<k>k_1</k>
-..<s>Full of sound and fury, signifying nothing.</s>
-.</d>
+...<k>Lines</k>
+...<d>
+......<k>_isArr</k>
+......<t/>
+......<k>k_0</k>
+......<s>It is a tale told by an idiot,</s>
+......<k>k_1</k>
+......<s>Full of sound and fury, signifying nothing.</s>
+...</d>
 </dict>
-=======
-<array>
-...<string>It is a tale told by an idiot,</string>
-...<string>Full of sound and fury, signifying nothing.</string>
-</array>
->>>>>>> 7bb3c553
 </plist>";
 
         let actual = events_to_xml(plist, XmlWriteOptions::default().indent(b'.', 3));
