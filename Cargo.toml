--- conflicted
+++ resolved
@@ -1,15 +1,8 @@
 [package]
-<<<<<<< HEAD
 name = "gd_plist"
-version = "1.3.2"
+version = "1.4.1"
 authors = ["Ed Barnard <eabarnard@gmail.com>", "Syudagye <syudagye@gmail.com>"]
 description = "A rusty plist parser for Geometry Dash's plist format"
-=======
-name = "plist"
-version = "1.4.1"
-authors = ["Ed Barnard <eabarnard@gmail.com>"]
-description = "A rusty plist parser. Supports Serde serialization."
->>>>>>> 7bb3c553
 license = "MIT"
 repository = "https://github.com/ebarnard/rust-plist/"
 documentation = "https://docs.rs/plist/1.4.1/plist/"
